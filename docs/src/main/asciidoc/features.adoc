--- conflicted
+++ resolved
@@ -39,13 +39,7 @@
 
 * Provides a way to create / continue spans and add tags and logs via annotations.
 
-<<<<<<< HEAD
-* If `spring-cloud-sleuth-zipkin` then the app will generate and collect Zipkin-compatible traces.
-=======
-* Provides simple metrics of accepted / dropped spans.
-
 * If `spring-cloud-sleuth-zipkin` is on the classpath then the app will generate and collect Zipkin-compatible traces.
->>>>>>> 3224cc6b
 By default it sends them via HTTP to a Zipkin server on localhost (port 9411).
 Configure the location of the service using `spring.zipkin.baseUrl`.
   - If you depend on `spring-rabbit` or `spring-kafka` your app will send traces to a broker instead of http.
