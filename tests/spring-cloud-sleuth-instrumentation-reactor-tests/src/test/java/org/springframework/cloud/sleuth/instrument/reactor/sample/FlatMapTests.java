/*
 * Copyright 2013-2019 the original author or authors.
 *
 * Licensed under the Apache License, Version 2.0 (the "License");
 * you may not use this file except in compliance with the License.
 * You may obtain a copy of the License at
 *
 *      https://www.apache.org/licenses/LICENSE-2.0
 *
 * Unless required by applicable law or agreed to in writing, software
 * distributed under the License is distributed on an "AS IS" BASIS,
 * WITHOUT WARRANTIES OR CONDITIONS OF ANY KIND, either express or implied.
 * See the License for the specific language governing permissions and
 * limitations under the License.
 */

package org.springframework.cloud.sleuth.instrument.reactor.sample;

import java.util.Arrays;
import java.util.List;
import java.util.stream.Collectors;

import brave.Tracer;
import brave.handler.MutableSpan;
import brave.handler.SpanHandler;
import brave.sampler.Sampler;
import brave.test.TestSpanHandler;
import org.awaitility.Awaitility;
import org.junit.jupiter.api.AfterAll;
import org.junit.jupiter.api.BeforeAll;
import org.junit.jupiter.api.Test;
import org.junit.jupiter.api.extension.ExtendWith;
import org.slf4j.Logger;
import org.slf4j.LoggerFactory;
import reactor.core.publisher.Flux;
import reactor.core.publisher.Mono;

import org.springframework.boot.WebApplicationType;
import org.springframework.boot.autoconfigure.EnableAutoConfiguration;
import org.springframework.boot.builder.SpringApplicationBuilder;
import org.springframework.boot.test.system.CapturedOutput;
import org.springframework.boot.test.system.OutputCaptureExtension;
import org.springframework.cloud.context.refresh.ContextRefresher;
import org.springframework.cloud.sleuth.instrument.reactor.Issue866Configuration;
import org.springframework.cloud.sleuth.instrument.reactor.TraceReactorAutoConfigurationAccessorConfiguration;
import org.springframework.context.ConfigurableApplicationContext;
import org.springframework.context.annotation.Bean;
import org.springframework.context.annotation.Configuration;
import org.springframework.core.env.Environment;
import org.springframework.web.reactive.function.client.ClientResponse;
import org.springframework.web.reactive.function.client.WebClient;
import org.springframework.web.reactive.function.server.RouterFunction;
import org.springframework.web.reactive.function.server.ServerResponse;

import static org.assertj.core.api.BDDAssertions.then;
import static org.springframework.web.reactive.function.server.RequestPredicates.GET;
import static org.springframework.web.reactive.function.server.RouterFunctions.route;

// https://github.com/spring-cloud/spring-cloud-sleuth/issues/850
@ExtendWith(OutputCaptureExtension.class)
public class FlatMapTests {

	private static final Logger LOGGER = LoggerFactory.getLogger(FlatMapTests.class);

	@BeforeAll
	public static void setup() {
		TraceReactorAutoConfigurationAccessorConfiguration.close();
		Issue866Configuration.hook = null;
	}

	@AfterAll
	public static void cleanup() {
		Issue866Configuration.hook = null;
	}

	@Test
	public void should_work_with_flat_maps(CapturedOutput capture) {
		// given
		ConfigurableApplicationContext context = new SpringApplicationBuilder(
				FlatMapTests.TestConfiguration.class, Issue866Configuration.class)
						.web(WebApplicationType.REACTIVE)
						.properties("server.port=0", "spring.jmx.enabled=false",
								"spring.application.name=TraceWebFluxTests",
								"security.basic.enabled=false",
								"management.security.enabled=false")
						.run();
		assertReactorTracing(context, capture);
	}

	@Test
	public void should_work_with_flat_maps_with_on_last_operator_instrumentation(
			CapturedOutput capture) {
		// given
		ConfigurableApplicationContext context = new SpringApplicationBuilder(
				FlatMapTests.TestConfiguration.class, Issue866Configuration.class)
						.web(WebApplicationType.REACTIVE)
						.properties("server.port=0", "spring.jmx.enabled=false",
								"spring.sleuth.reactor.decorate-on-each=false",
								"spring.application.name=TraceWebFlux2Tests",
								"security.basic.enabled=false",
								"management.security.enabled=false")
						.run();
		assertReactorTracing(context, capture);

		try {
			System.setProperty("spring.sleuth.reactor.decorate-on-each", "true");
			// trigger context refreshed
			context.getBean(ContextRefresher.class).refresh();
			assertReactorTracing(context, capture);
		}
		finally {
			System.clearProperty("spring.sleuth.reactor.decorate-on-each");
		}
	}

<<<<<<< HEAD
	private void assertReactorTracing(ConfigurableApplicationContext context,
			CapturedOutput capture) {
		ArrayListSpanReporter accumulator = context.getBean(ArrayListSpanReporter.class);
=======
	private void assertReactorTracing(ConfigurableApplicationContext context) {
		TestSpanHandler spans = context.getBean(TestSpanHandler.class);
>>>>>>> 40785d64
		int port = context.getBean(Environment.class).getProperty("local.server.port",
				Integer.class);
		RequestSender sender = context.getBean(RequestSender.class);
		TestConfiguration config = context.getBean(TestConfiguration.class);
		FactoryUser factoryUser = context.getBean(FactoryUser.class);
		sender.port = port;
		spans.clear();

		Awaitility.await().untilAsserted(() -> {
			// when
			LOGGER.info("Start");
			spans.clear();
			String firstTraceId = flatMapTraceId(spans, callFlatMap(port).block());
			// then
			LOGGER.info("Checking first trace id");
			thenAllWebClientCallsHaveSameTraceId(firstTraceId, sender);
			thenSpanInFooHasSameTraceId(firstTraceId, config);
			spans.clear();
			LOGGER.info("All web client calls have same trace id");

			// when
			LOGGER.info("Second trace start");
			String secondTraceId = flatMapTraceId(spans, callFlatMap(port).block());
			// then
			then(firstTraceId).as("Id will not be reused between calls")
					.isNotEqualTo(secondTraceId);
			LOGGER.info("Id was not reused between calls");
			thenSpanInFooHasSameTraceId(secondTraceId, config);
			LOGGER.info("Span in Foo has same trace id");
			// and
			List<String> requestUri = Arrays.stream(capture.toString().split("\n"))
					.filter(s -> s.contains("Received a request to uri"))
					.map(s -> s.split(",")[1]).collect(Collectors.toList());
			LOGGER.info(
					"TracingFilter should not have any trace when receiving a request "
							+ requestUri);
			then(requestUri).as(
					"TracingFilter should not have any trace when receiving a request")
					.containsOnly("");
			// and #866
			then(factoryUser.wasSchedulerWrapped).isTrue();
			LOGGER.info("Factory was wrapped");
		});
	}

	private void thenAllWebClientCallsHaveSameTraceId(String traceId,
			RequestSender sender) {
		then(sender.span.context().traceIdString()).isEqualTo(traceId);
	}

	private void thenSpanInFooHasSameTraceId(String traceId, TestConfiguration config) {
		then(config.spanInFoo.context().traceIdString()).isEqualTo(traceId);
	}

	private Mono<ClientResponse> callFlatMap(int port) {
		return WebClient.create().get().uri("http://localhost:" + port + "/withFlatMap")
				.exchange();
	}

	private String flatMapTraceId(TestSpanHandler spans, ClientResponse response) {
		then(response.statusCode().value()).isEqualTo(200);
		then(spans).isNotEmpty();
		LOGGER.info("Accumulated spans: " + spans);
		List<String> traceIdOfFlatMap = spans.spans().stream()
				.filter(span -> span.tags().containsKey("http.path")
						&& span.tags().get("http.path").equals("/withFlatMap"))
				.map(MutableSpan::traceId).collect(Collectors.toList());
		then(traceIdOfFlatMap).hasSize(1);
		return traceIdOfFlatMap.get(0);
	}

	@Configuration
	@EnableAutoConfiguration
	static class TestConfiguration {

		brave.Span spanInFoo;

		@Bean
		RouterFunction<ServerResponse> handlers(Tracer tracer,
				RequestSender requestSender) {
			return route(GET("/noFlatMap"), request -> {
				LOGGER.info("noFlatMap");
				Flux<Integer> one = requestSender.getAll().map(String::length);
				return ServerResponse.ok().body(one, Integer.class);
			}).andRoute(GET("/withFlatMap"), request -> {
				LOGGER.info("withFlatMap");
				Flux<Integer> one = requestSender.getAll().map(String::length);
				Flux<Integer> response = one
						.flatMap(size -> requestSender.getAll().doOnEach(
								sig -> LOGGER.info(sig.getContext().toString())))
						.map(string -> {
							LOGGER.info("WHATEVER YEAH");
							return string.length();
						});
				return ServerResponse.ok().body(response, Integer.class);
			}).andRoute(GET("/foo"), request -> {
				LOGGER.info("foo");
				this.spanInFoo = tracer.currentSpan();
				return ServerResponse.ok().body(Flux.just(1), Integer.class);
			});
		}

		@Bean
		WebClient webClient() {
			return WebClient.create();
		}

		@Bean
		SpanHandler testSpanHandler() {
			return new TestSpanHandler();
		}

		@Bean
		Sampler sampler() {
			return Sampler.ALWAYS_SAMPLE;
		}

		@Bean
		RequestSender sender(WebClient client, Tracer tracer) {
			return new RequestSender(client, tracer);
		}

		// https://github.com/spring-cloud/spring-cloud-sleuth/issues/866
		@Bean
		FactoryUser factoryUser() {
			return new FactoryUser();
		}

	}

}

class FactoryUser {

	boolean wasSchedulerWrapped = false;

	FactoryUser() {
		Issue866Configuration.TestHook hook = Issue866Configuration.hook;
		this.wasSchedulerWrapped = hook != null && hook.executed;
	}

}<|MERGE_RESOLUTION|>--- conflicted
+++ resolved
@@ -113,14 +113,9 @@
 		}
 	}
 
-<<<<<<< HEAD
 	private void assertReactorTracing(ConfigurableApplicationContext context,
 			CapturedOutput capture) {
-		ArrayListSpanReporter accumulator = context.getBean(ArrayListSpanReporter.class);
-=======
-	private void assertReactorTracing(ConfigurableApplicationContext context) {
 		TestSpanHandler spans = context.getBean(TestSpanHandler.class);
->>>>>>> 40785d64
 		int port = context.getBean(Environment.class).getProperty("local.server.port",
 				Integer.class);
 		RequestSender sender = context.getBean(RequestSender.class);
