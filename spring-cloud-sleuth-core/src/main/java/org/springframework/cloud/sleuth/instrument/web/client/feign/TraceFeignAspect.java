--- conflicted
+++ resolved
@@ -44,12 +44,8 @@
 	@Around("execution (* feign.Client.*(..)) && !within(is(FinalType))")
 	public Object feignClientWasCalled(final ProceedingJoinPoint pjp) throws Throwable {
 		Object bean = pjp.getTarget();
-<<<<<<< HEAD
-		if (!(bean instanceof TraceFeignClient) && !(bean instanceof TraceLoadBalancerFeignClient)) {
-=======
 		Object wrappedBean = new TraceFeignObjectWrapper(this.beanFactory).wrap(bean);
 		if (bean != wrappedBean) {
->>>>>>> 2d53a38c
 			return executeTraceFeignClient(bean, pjp);
 		}
 		return pjp.proceed();
@@ -59,10 +55,6 @@
 		Object[] args = pjp.getArgs();
 		Request request = (Request) args[0];
 		Request.Options options = (Request.Options) args[1];
-<<<<<<< HEAD
-		return new TraceFeignClient(this.beanFactory, (Client) bean).execute(request, options);
-=======
 		return ((Client) bean).execute(request, options);
->>>>>>> 2d53a38c
 	}
 }