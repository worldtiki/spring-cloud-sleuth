--- conflicted
+++ resolved
@@ -39,7 +39,6 @@
 import zipkin2.reporter.ReporterMetrics;
 import zipkin2.reporter.metrics.micrometer.MicrometerReporterMetrics;
 
-import org.springframework.beans.factory.annotation.Autowired;
 import org.springframework.boot.autoconfigure.condition.ConditionalOnBean;
 import org.springframework.boot.autoconfigure.condition.ConditionalOnClass;
 import org.springframework.boot.autoconfigure.condition.ConditionalOnMissingBean;
@@ -69,13 +68,9 @@
 @Configuration(proxyBeanMethods = false)
 @ConditionalOnProperty(value = "spring.sleuth.enabled", matchIfMissing = true)
 @EnableConfigurationProperties(SleuthProperties.class)
-<<<<<<< HEAD
 @Import({ TraceBaggageConfiguration.class, SamplerAutoConfiguration.class })
-=======
-@Import({ SleuthLogAutoConfiguration.class, SamplerAutoConfiguration.class })
 // public allows @AutoConfigureAfter(TraceAutoConfiguration)
 // for components needing Tracing
->>>>>>> 60bf5ce4
 public class TraceAutoConfiguration {
 
 	/**
@@ -87,16 +82,6 @@
 	 * Default value used for service name if none provided.
 	 */
 	public static final String DEFAULT_SERVICE_NAME = "default";
-
-	@Autowired(required = false)
-<<<<<<< HEAD
-	List<SpanHandler> spanHandlers = new ArrayList<>();
-
-	@Autowired(required = false)
-	List<TracingCustomizer> tracingCustomizers = new ArrayList<>();
-=======
-	ExtraFieldPropagation.FactoryBuilder extraFieldPropagationFactoryBuilder;
->>>>>>> 60bf5ce4
 
 	@Bean
 	@ConditionalOnMissingBean
@@ -105,22 +90,14 @@
 			CurrentTraceContext currentTraceContext, Sampler sampler,
 			ErrorParser errorParser, SleuthProperties sleuthProperties,
 			@Nullable List<Reporter<zipkin2.Span>> spanReporters,
-			@Nullable List<SpanAdjuster> spanAdjusters,
 			@Nullable List<SpanHandler> spanHandlers,
 			@Nullable List<TracingCustomizer> tracingCustomizers) {
-		if (spanAdjusters == null) {
-			spanAdjusters = Collections.emptyList();
-		}
 		Tracing.Builder builder = Tracing.newBuilder().sampler(sampler)
 				.errorParser(errorParser)
 				.localServiceName(StringUtils.isEmpty(serviceName) ? DEFAULT_SERVICE_NAME
 						: serviceName)
 				.propagationFactory(factory).currentTraceContext(currentTraceContext)
-<<<<<<< HEAD
 				.spanReporter(new CompositeReporter(
-=======
-				.spanReporter(new CompositeReporter(spanAdjusters,
->>>>>>> 60bf5ce4
 						spanReporters != null ? spanReporters : Collections.emptyList()))
 				.traceId128Bit(sleuthProperties.isTraceId128())
 				.supportsJoin(sleuthProperties.isSupportsJoin());
@@ -148,56 +125,6 @@
 	SpanNamer sleuthSpanNamer() {
 		return new DefaultSpanNamer();
 	}
-
-<<<<<<< HEAD
-	@Autowired(required = false)
-	List<CurrentTraceContextCustomizer> currentTraceContextCustomizers = new ArrayList<>();
-=======
-	@Bean
-	@ConditionalOnMissingBean
-	Propagation.Factory sleuthPropagation(SleuthProperties sleuthProperties,
-			List<ExtraFieldCustomizer> extraFieldCustomizers) {
-		if (extraFieldCustomizers == null) {
-			extraFieldCustomizers = Collections.emptyList();
-		}
-		if (sleuthProperties.getBaggageKeys().isEmpty()
-				&& sleuthProperties.getPropagationKeys().isEmpty()
-				&& extraFieldCustomizers.isEmpty()
-				&& this.extraFieldPropagationFactoryBuilder == null
-				&& sleuthProperties.getLocalKeys().isEmpty()) {
-			return B3Propagation.FACTORY;
-		}
-		ExtraFieldPropagation.FactoryBuilder factoryBuilder;
-		if (this.extraFieldPropagationFactoryBuilder != null) {
-			factoryBuilder = this.extraFieldPropagationFactoryBuilder;
-		}
-		else {
-			factoryBuilder = ExtraFieldPropagation
-					.newFactoryBuilder(B3Propagation.FACTORY);
-		}
-		if (!sleuthProperties.getBaggageKeys().isEmpty()) {
-			factoryBuilder = factoryBuilder
-					// for HTTP
-					.addPrefixedFields("baggage-", sleuthProperties.getBaggageKeys())
-					// for messaging
-					.addPrefixedFields("baggage_", sleuthProperties.getBaggageKeys());
-		}
-		if (!sleuthProperties.getPropagationKeys().isEmpty()) {
-			for (String key : sleuthProperties.getPropagationKeys()) {
-				factoryBuilder = factoryBuilder.addField(key);
-			}
-		}
-		if (!sleuthProperties.getLocalKeys().isEmpty()) {
-			for (String key : sleuthProperties.getLocalKeys()) {
-				factoryBuilder = factoryBuilder.addRedactedField(key);
-			}
-		}
-		for (ExtraFieldCustomizer customizer : extraFieldCustomizers) {
-			customizer.customize(factoryBuilder);
-		}
-		return factoryBuilder.build();
-	}
->>>>>>> 60bf5ce4
 
 	@Bean
 	CurrentTraceContext sleuthCurrentTraceContext(CurrentTraceContext.Builder builder,
