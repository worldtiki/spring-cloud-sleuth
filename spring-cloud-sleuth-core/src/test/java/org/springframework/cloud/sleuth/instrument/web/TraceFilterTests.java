--- conflicted
+++ resolved
@@ -447,7 +447,6 @@
 		then(ExceptionUtils.getLastException()).isNull();
 	}
 
-<<<<<<< HEAD
 	// #668
 	@Test
 	public void shouldSetTraceKeysForAnUntracedRequest() throws Exception {
@@ -466,7 +465,11 @@
 				.hasASpanWithTagEqualTo("http.path", "/")
 				.hasASpanWithTagEqualTo("http.method", "GET")
 				.hasASpanWithTagEqualTo("http.status_code", "295")
-=======
+				.allSpansAreExportable();
+		then(TestSpanContextHolder.getCurrentSpan()).isNull();
+		then(ExceptionUtils.getLastException()).isNull();
+	}
+
 	@Test
 	public void samplesASpanDebugFlagWithInterceptor() throws Exception {
 		this.request = builder()
@@ -485,7 +488,6 @@
 				.doesNotHaveASpanWithName("http:/parent/")
 				.hasASpanWithName("http:/")
 				.hasSize(1)
->>>>>>> 59f5a99c
 				.allSpansAreExportable();
 		then(TestSpanContextHolder.getCurrentSpan()).isNull();
 		then(ExceptionUtils.getLastException()).isNull();
